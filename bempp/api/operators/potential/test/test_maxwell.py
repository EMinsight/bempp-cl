"""Unit tests for Maxwell potential assemblers."""

# pylint: disable=redefined-outer-name
# pylint: disable=C0103

import numpy as _np
import pytest

pytestmark = pytest.mark.usefixtures("default_parameters", "helpers")

WAVENUMBER = 2.5
WAVENUMBER_COMPLEX = 2.5 + 1j


def test_maxwell_electric_field_potential_complex(
    default_parameters, helpers, device_interface, precision
):
    """Test Maxwell efield potential with complex wavenumber."""
    from bempp.api import function_space
    from bempp.api import GridFunction
    from bempp.api.operators.potential.maxwell import electric_field

    grid = helpers.load_grid("sphere")
    space = function_space(grid, "RWG", 0)

    data = helpers.load_npz_data("maxwell_electric_field_potential_complex")

    coefficients = data["vec"]
    points = data["points"]
    expected = data["result"]

    fun = GridFunction(space, coefficients=coefficients)

    actual = electric_field(
        space,
        points,
        WAVENUMBER_COMPLEX,
        parameters=default_parameters,
        precision=precision,
        device_interface=device_interface,
    ).evaluate(fun)

    _np.testing.assert_allclose(actual, expected, rtol=helpers.default_tolerance(precision))


def test_maxwell_electric_field_potential_rwg(
    default_parameters, helpers, device_interface, precision
):
    """Test Maxwell efield potential."""
    from bempp.api import function_space
    from bempp.api import GridFunction
    from bempp.api.operators.potential.maxwell import electric_field

    grid = helpers.load_grid("sphere")
    space = function_space(grid, "RWG", 0)

    data = helpers.load_npz_data("maxwell_electric_field_potential")

    coefficients = data["vec"]
    points = data["points"]
    expected = data["result"]

    fun = GridFunction(space, coefficients=coefficients)

    actual = electric_field(
        space,
        points,
        WAVENUMBER,
        parameters=default_parameters,
        precision=precision,
        device_interface=device_interface,
    ).evaluate(fun)

    _np.testing.assert_allclose(actual, expected, rtol=helpers.default_tolerance(precision))


# def test_maxwell_electric_field_potential_bc(
#     default_parameters, helpers, device_interface, precision
# ):
#     """Test Maxwell efield potential."""
#     from bempp.api import function_space
#     from bempp.api import GridFunction
#     from bempp.api.operators.potential.maxwell import electric_field

#     grid = helpers.load_grid("sphere")
#     space = function_space(grid, "BC", 0)

#     data = helpers.load_npz_data("maxwell_electric_field_potential_bc")

#     coefficients = data["vec"]
#     points = data["points"]
#     expected = data["result"]

#     fun = GridFunction(space, coefficients=coefficients)

#     actual = electric_field(
#         space,
#         points,
#         WAVENUMBER,
#         parameters=default_parameters,
#         precision=precision,
#         device_interface=device_interface,
#     ).evaluate(fun)

#     _np.testing.assert_allclose(actual, expected, rtol=helpers.default_tolerance(precision))


def test_maxwell_magnetic_field_potential_rwg(
    default_parameters, helpers, device_interface, precision
):
    """Test Maxwell magnetic potential."""
    from bempp.api import function_space
    from bempp.api import GridFunction
    from bempp.api.operators.potential.maxwell import magnetic_field

    grid = helpers.load_grid("sphere")
    space = function_space(grid, "RWG", 0)

    data = helpers.load_npz_data("maxwell_magnetic_field_potential")

    coefficients = data["vec"]
    points = data["points"]
    expected = data["result"]

    fun = GridFunction(space, coefficients=coefficients)

    actual = magnetic_field(
        space,
        points,
        WAVENUMBER,
        parameters=default_parameters,
        precision=precision,
        device_interface=device_interface,
    ).evaluate(fun)

    _np.testing.assert_allclose(actual, expected, rtol=helpers.default_tolerance(precision))


def test_maxwell_magnetic_field_potential_complex(
    default_parameters, helpers, device_interface, precision
):
    """Test Maxwell magnetic potential with complex wavenumber."""
    from bempp.api import function_space
    from bempp.api import GridFunction
    from bempp.api.operators.potential.maxwell import magnetic_field

    grid = helpers.load_grid("sphere")
    space = function_space(grid, "RWG", 0)

    data = helpers.load_npz_data("maxwell_magnetic_field_potential_complex")

    coefficients = data["vec"]
    points = data["points"]
    expected = data["result"]

    fun = GridFunction(space, coefficients=coefficients)

    actual = magnetic_field(
        space,
        points,
        WAVENUMBER_COMPLEX,
        parameters=default_parameters,
        precision=precision,
        device_interface=device_interface,
    ).evaluate(fun)

    _np.testing.assert_allclose(actual, expected, rtol=helpers.default_tolerance(precision))

<<<<<<< HEAD

def test_maxwell_potentials_segments(
        default_parameters, helpers, device_interface, precision):
    """Test Maxwell potentials on segments."""
    import bempp.api
    from bempp.api import function_space
    from bempp.api.operators.potential.maxwell import electric_field
    from bempp.api.operators.potential.maxwell import magnetic_field
    from bempp.api.grid.grid import grid_from_segments
=======
# def test_maxwell_potentials_segments(
#         default_parameters, helpers, device_interface, precision):
#     """Test Maxwell potentials on segments."""
#     import bempp.api
#     from bempp.api import function_space
#     from bempp.api import GridFunction
#     from bempp.api.operators.potential.maxwell import electric_field
#     from bempp.api.operators.potential.maxwell import magnetic_field
#     from bempp.api.grid.grid import grid_from_segments
>>>>>>> 9e93528d

#     grid = bempp.api.shapes.multitrace_cube()

#     seglists = [[1, 2, 3, 4, 5, 6], [6, 7, 8, 9, 10, 11]]
#     swapped_normal_lists = [{}, {6}]

#     rand = _np.random.RandomState(0)

#     for op in [electric_field, magnetic_field]:
#         for seglist, swapped_normals in zip(seglists, swapped_normal_lists):
#             new_grid = grid_from_segments(grid, seglist)

<<<<<<< HEAD
            coeffs = rand.rand(new_grid.number_of_edges)

            space1 = function_space(grid, "RWG", 0, segments=seglist, swapped_normals=swapped_normals,
                                    include_boundary_dofs=True)
            space2 = function_space(new_grid, "RWG", 0, swapped_normals=swapped_normals)
=======
#             coeffs = rand.rand(new_grid.number_of_edges)
            
#             space1 = function_space(grid, "RWG", 0, segments=seglist, swapped_normals=swapped_normals,
#                 include_boundary_dofs=True)
#             space2 = function_space(new_grid, "RWG", 0, swapped_normals=swapped_normals)
>>>>>>> 9e93528d

#             points = _np.array([2.3, 1.3, 1.5]).reshape(3, 1) + rand.rand(3, 5)
#             fun1 = bempp.api.GridFunction(space1, coefficients=coeffs)
#             fun2 = bempp.api.GridFunction(space2, coefficients=coeffs)

#             actual = op(space1, points, 2.5) * fun1
#             expected = op(space2, points, 2.5) * fun2

#             _np.testing.assert_allclose(
#                 actual, expected, rtol=helpers.default_tolerance(precision)
#             )

<<<<<<< HEAD

def test_maxwell_potentials_segments_complex_coeffs(
        default_parameters, helpers, device_interface, precision):
    """Test Maxwell potentials on segments with complex coeffs."""
    import bempp.api
    from bempp.api import function_space
    from bempp.api.operators.potential.maxwell import electric_field
    from bempp.api.operators.potential.maxwell import magnetic_field
    from bempp.api.grid.grid import grid_from_segments
=======
# def test_maxwell_potentials_segments_complex_coeffs(
#         default_parameters, helpers, device_interface, precision):
#     """Test Maxwell potentials on segments with complex coeffs."""
#     import bempp.api
#     from bempp.api import function_space
#     from bempp.api import GridFunction
#     from bempp.api.operators.potential.maxwell import electric_field
#     from bempp.api.operators.potential.maxwell import magnetic_field
#     from bempp.api.grid.grid import grid_from_segments
>>>>>>> 9e93528d

#     grid = bempp.api.shapes.multitrace_cube()

#     seglists = [[1, 2, 3, 4, 5, 6], [6, 7, 8, 9, 10, 11]]
#     swapped_normal_lists = [{}, {6}]

#     rand = _np.random.RandomState(0)

#     for op in [electric_field, magnetic_field]:
#         for seglist, swapped_normals in zip(seglists, swapped_normal_lists):
#             new_grid = grid_from_segments(grid, seglist)

<<<<<<< HEAD
            coeffs = rand.rand(new_grid.number_of_edges) + 1j * rand.rand(new_grid.number_of_edges)

            space1 = function_space(grid, "RWG", 0, segments=seglist, swapped_normals=swapped_normals,
                                    include_boundary_dofs=True)
            space2 = function_space(new_grid, "RWG", 0, swapped_normals=swapped_normals)
=======
#             coeffs = rand.rand(new_grid.number_of_edges) + 1j * rand.rand(new_grid.number_of_edges)
            
#             space1 = function_space(grid, "RWG", 0, segments=seglist, swapped_normals=swapped_normals,
#                 include_boundary_dofs=True)
#             space2 = function_space(new_grid, "RWG", 0, swapped_normals=swapped_normals)
>>>>>>> 9e93528d

#             points = _np.array([2.3, 1.3, 1.5]).reshape(3, 1) + rand.rand(3, 5)
#             fun1 = bempp.api.GridFunction(space1, coefficients=coeffs)
#             fun2 = bempp.api.GridFunction(space2, coefficients=coeffs)

#             actual = op(space1, points, 2.5) * fun1
#             expected = op(space2, points, 2.5) * fun2

#             _np.testing.assert_allclose(
#                 actual, expected, rtol=helpers.default_tolerance(precision)
#             )
<|MERGE_RESOLUTION|>--- conflicted
+++ resolved
@@ -1,283 +1,243 @@
-"""Unit tests for Maxwell potential assemblers."""
-
-# pylint: disable=redefined-outer-name
-# pylint: disable=C0103
-
-import numpy as _np
-import pytest
-
-pytestmark = pytest.mark.usefixtures("default_parameters", "helpers")
-
-WAVENUMBER = 2.5
-WAVENUMBER_COMPLEX = 2.5 + 1j
-
-
-def test_maxwell_electric_field_potential_complex(
-    default_parameters, helpers, device_interface, precision
-):
-    """Test Maxwell efield potential with complex wavenumber."""
-    from bempp.api import function_space
-    from bempp.api import GridFunction
-    from bempp.api.operators.potential.maxwell import electric_field
-
-    grid = helpers.load_grid("sphere")
-    space = function_space(grid, "RWG", 0)
-
-    data = helpers.load_npz_data("maxwell_electric_field_potential_complex")
-
-    coefficients = data["vec"]
-    points = data["points"]
-    expected = data["result"]
-
-    fun = GridFunction(space, coefficients=coefficients)
-
-    actual = electric_field(
-        space,
-        points,
-        WAVENUMBER_COMPLEX,
-        parameters=default_parameters,
-        precision=precision,
-        device_interface=device_interface,
-    ).evaluate(fun)
-
-    _np.testing.assert_allclose(actual, expected, rtol=helpers.default_tolerance(precision))
-
-
-def test_maxwell_electric_field_potential_rwg(
-    default_parameters, helpers, device_interface, precision
-):
-    """Test Maxwell efield potential."""
-    from bempp.api import function_space
-    from bempp.api import GridFunction
-    from bempp.api.operators.potential.maxwell import electric_field
-
-    grid = helpers.load_grid("sphere")
-    space = function_space(grid, "RWG", 0)
-
-    data = helpers.load_npz_data("maxwell_electric_field_potential")
-
-    coefficients = data["vec"]
-    points = data["points"]
-    expected = data["result"]
-
-    fun = GridFunction(space, coefficients=coefficients)
-
-    actual = electric_field(
-        space,
-        points,
-        WAVENUMBER,
-        parameters=default_parameters,
-        precision=precision,
-        device_interface=device_interface,
-    ).evaluate(fun)
-
-    _np.testing.assert_allclose(actual, expected, rtol=helpers.default_tolerance(precision))
-
-
-# def test_maxwell_electric_field_potential_bc(
-#     default_parameters, helpers, device_interface, precision
-# ):
-#     """Test Maxwell efield potential."""
-#     from bempp.api import function_space
-#     from bempp.api import GridFunction
-#     from bempp.api.operators.potential.maxwell import electric_field
-
-#     grid = helpers.load_grid("sphere")
-#     space = function_space(grid, "BC", 0)
-
-#     data = helpers.load_npz_data("maxwell_electric_field_potential_bc")
-
-#     coefficients = data["vec"]
-#     points = data["points"]
-#     expected = data["result"]
-
-#     fun = GridFunction(space, coefficients=coefficients)
-
-#     actual = electric_field(
-#         space,
-#         points,
-#         WAVENUMBER,
-#         parameters=default_parameters,
-#         precision=precision,
-#         device_interface=device_interface,
-#     ).evaluate(fun)
-
-#     _np.testing.assert_allclose(actual, expected, rtol=helpers.default_tolerance(precision))
-
-
-def test_maxwell_magnetic_field_potential_rwg(
-    default_parameters, helpers, device_interface, precision
-):
-    """Test Maxwell magnetic potential."""
-    from bempp.api import function_space
-    from bempp.api import GridFunction
-    from bempp.api.operators.potential.maxwell import magnetic_field
-
-    grid = helpers.load_grid("sphere")
-    space = function_space(grid, "RWG", 0)
-
-    data = helpers.load_npz_data("maxwell_magnetic_field_potential")
-
-    coefficients = data["vec"]
-    points = data["points"]
-    expected = data["result"]
-
-    fun = GridFunction(space, coefficients=coefficients)
-
-    actual = magnetic_field(
-        space,
-        points,
-        WAVENUMBER,
-        parameters=default_parameters,
-        precision=precision,
-        device_interface=device_interface,
-    ).evaluate(fun)
-
-    _np.testing.assert_allclose(actual, expected, rtol=helpers.default_tolerance(precision))
-
-
-def test_maxwell_magnetic_field_potential_complex(
-    default_parameters, helpers, device_interface, precision
-):
-    """Test Maxwell magnetic potential with complex wavenumber."""
-    from bempp.api import function_space
-    from bempp.api import GridFunction
-    from bempp.api.operators.potential.maxwell import magnetic_field
-
-    grid = helpers.load_grid("sphere")
-    space = function_space(grid, "RWG", 0)
-
-    data = helpers.load_npz_data("maxwell_magnetic_field_potential_complex")
-
-    coefficients = data["vec"]
-    points = data["points"]
-    expected = data["result"]
-
-    fun = GridFunction(space, coefficients=coefficients)
-
-    actual = magnetic_field(
-        space,
-        points,
-        WAVENUMBER_COMPLEX,
-        parameters=default_parameters,
-        precision=precision,
-        device_interface=device_interface,
-    ).evaluate(fun)
-
-    _np.testing.assert_allclose(actual, expected, rtol=helpers.default_tolerance(precision))
-
-<<<<<<< HEAD
-
-def test_maxwell_potentials_segments(
-        default_parameters, helpers, device_interface, precision):
-    """Test Maxwell potentials on segments."""
-    import bempp.api
-    from bempp.api import function_space
-    from bempp.api.operators.potential.maxwell import electric_field
-    from bempp.api.operators.potential.maxwell import magnetic_field
-    from bempp.api.grid.grid import grid_from_segments
-=======
-# def test_maxwell_potentials_segments(
-#         default_parameters, helpers, device_interface, precision):
-#     """Test Maxwell potentials on segments."""
-#     import bempp.api
-#     from bempp.api import function_space
-#     from bempp.api import GridFunction
-#     from bempp.api.operators.potential.maxwell import electric_field
-#     from bempp.api.operators.potential.maxwell import magnetic_field
-#     from bempp.api.grid.grid import grid_from_segments
->>>>>>> 9e93528d
-
-#     grid = bempp.api.shapes.multitrace_cube()
-
-#     seglists = [[1, 2, 3, 4, 5, 6], [6, 7, 8, 9, 10, 11]]
-#     swapped_normal_lists = [{}, {6}]
-
-#     rand = _np.random.RandomState(0)
-
-#     for op in [electric_field, magnetic_field]:
-#         for seglist, swapped_normals in zip(seglists, swapped_normal_lists):
-#             new_grid = grid_from_segments(grid, seglist)
-
-<<<<<<< HEAD
-            coeffs = rand.rand(new_grid.number_of_edges)
-
-            space1 = function_space(grid, "RWG", 0, segments=seglist, swapped_normals=swapped_normals,
-                                    include_boundary_dofs=True)
-            space2 = function_space(new_grid, "RWG", 0, swapped_normals=swapped_normals)
-=======
-#             coeffs = rand.rand(new_grid.number_of_edges)
-            
-#             space1 = function_space(grid, "RWG", 0, segments=seglist, swapped_normals=swapped_normals,
-#                 include_boundary_dofs=True)
-#             space2 = function_space(new_grid, "RWG", 0, swapped_normals=swapped_normals)
->>>>>>> 9e93528d
-
-#             points = _np.array([2.3, 1.3, 1.5]).reshape(3, 1) + rand.rand(3, 5)
-#             fun1 = bempp.api.GridFunction(space1, coefficients=coeffs)
-#             fun2 = bempp.api.GridFunction(space2, coefficients=coeffs)
-
-#             actual = op(space1, points, 2.5) * fun1
-#             expected = op(space2, points, 2.5) * fun2
-
-#             _np.testing.assert_allclose(
-#                 actual, expected, rtol=helpers.default_tolerance(precision)
-#             )
-
-<<<<<<< HEAD
-
-def test_maxwell_potentials_segments_complex_coeffs(
-        default_parameters, helpers, device_interface, precision):
-    """Test Maxwell potentials on segments with complex coeffs."""
-    import bempp.api
-    from bempp.api import function_space
-    from bempp.api.operators.potential.maxwell import electric_field
-    from bempp.api.operators.potential.maxwell import magnetic_field
-    from bempp.api.grid.grid import grid_from_segments
-=======
-# def test_maxwell_potentials_segments_complex_coeffs(
-#         default_parameters, helpers, device_interface, precision):
-#     """Test Maxwell potentials on segments with complex coeffs."""
-#     import bempp.api
-#     from bempp.api import function_space
-#     from bempp.api import GridFunction
-#     from bempp.api.operators.potential.maxwell import electric_field
-#     from bempp.api.operators.potential.maxwell import magnetic_field
-#     from bempp.api.grid.grid import grid_from_segments
->>>>>>> 9e93528d
-
-#     grid = bempp.api.shapes.multitrace_cube()
-
-#     seglists = [[1, 2, 3, 4, 5, 6], [6, 7, 8, 9, 10, 11]]
-#     swapped_normal_lists = [{}, {6}]
-
-#     rand = _np.random.RandomState(0)
-
-#     for op in [electric_field, magnetic_field]:
-#         for seglist, swapped_normals in zip(seglists, swapped_normal_lists):
-#             new_grid = grid_from_segments(grid, seglist)
-
-<<<<<<< HEAD
-            coeffs = rand.rand(new_grid.number_of_edges) + 1j * rand.rand(new_grid.number_of_edges)
-
-            space1 = function_space(grid, "RWG", 0, segments=seglist, swapped_normals=swapped_normals,
-                                    include_boundary_dofs=True)
-            space2 = function_space(new_grid, "RWG", 0, swapped_normals=swapped_normals)
-=======
-#             coeffs = rand.rand(new_grid.number_of_edges) + 1j * rand.rand(new_grid.number_of_edges)
-            
-#             space1 = function_space(grid, "RWG", 0, segments=seglist, swapped_normals=swapped_normals,
-#                 include_boundary_dofs=True)
-#             space2 = function_space(new_grid, "RWG", 0, swapped_normals=swapped_normals)
->>>>>>> 9e93528d
-
-#             points = _np.array([2.3, 1.3, 1.5]).reshape(3, 1) + rand.rand(3, 5)
-#             fun1 = bempp.api.GridFunction(space1, coefficients=coeffs)
-#             fun2 = bempp.api.GridFunction(space2, coefficients=coeffs)
-
-#             actual = op(space1, points, 2.5) * fun1
-#             expected = op(space2, points, 2.5) * fun2
-
-#             _np.testing.assert_allclose(
-#                 actual, expected, rtol=helpers.default_tolerance(precision)
-#             )
+"""Unit tests for Maxwell potential assemblers."""
+
+# pylint: disable=redefined-outer-name
+# pylint: disable=C0103
+
+import numpy as _np
+import pytest
+
+pytestmark = pytest.mark.usefixtures("default_parameters", "helpers")
+
+WAVENUMBER = 2.5
+WAVENUMBER_COMPLEX = 2.5 + 1j
+
+
+def test_maxwell_electric_field_potential_complex(
+    default_parameters, helpers, device_interface, precision
+):
+    """Test Maxwell efield potential with complex wavenumber."""
+    from bempp.api import function_space
+    from bempp.api import GridFunction
+    from bempp.api.operators.potential.maxwell import electric_field
+
+    grid = helpers.load_grid("sphere")
+    space = function_space(grid, "RWG", 0)
+
+    data = helpers.load_npz_data("maxwell_electric_field_potential_complex")
+
+    coefficients = data["vec"]
+    points = data["points"]
+    expected = data["result"]
+
+    fun = GridFunction(space, coefficients=coefficients)
+
+    actual = electric_field(
+        space,
+        points,
+        WAVENUMBER_COMPLEX,
+        parameters=default_parameters,
+        precision=precision,
+        device_interface=device_interface,
+    ).evaluate(fun)
+
+    _np.testing.assert_allclose(actual, expected, rtol=helpers.default_tolerance(precision))
+
+
+def test_maxwell_electric_field_potential_rwg(
+    default_parameters, helpers, device_interface, precision
+):
+    """Test Maxwell efield potential."""
+    from bempp.api import function_space
+    from bempp.api import GridFunction
+    from bempp.api.operators.potential.maxwell import electric_field
+
+    grid = helpers.load_grid("sphere")
+    space = function_space(grid, "RWG", 0)
+
+    data = helpers.load_npz_data("maxwell_electric_field_potential")
+
+    coefficients = data["vec"]
+    points = data["points"]
+    expected = data["result"]
+
+    fun = GridFunction(space, coefficients=coefficients)
+
+    actual = electric_field(
+        space,
+        points,
+        WAVENUMBER,
+        parameters=default_parameters,
+        precision=precision,
+        device_interface=device_interface,
+    ).evaluate(fun)
+
+    _np.testing.assert_allclose(actual, expected, rtol=helpers.default_tolerance(precision))
+
+
+# def test_maxwell_electric_field_potential_bc(
+#     default_parameters, helpers, device_interface, precision
+# ):
+#     """Test Maxwell efield potential."""
+#     from bempp.api import function_space
+#     from bempp.api import GridFunction
+#     from bempp.api.operators.potential.maxwell import electric_field
+
+#     grid = helpers.load_grid("sphere")
+#     space = function_space(grid, "BC", 0)
+
+#     data = helpers.load_npz_data("maxwell_electric_field_potential_bc")
+
+#     coefficients = data["vec"]
+#     points = data["points"]
+#     expected = data["result"]
+
+#     fun = GridFunction(space, coefficients=coefficients)
+
+#     actual = electric_field(
+#         space,
+#         points,
+#         WAVENUMBER,
+#         parameters=default_parameters,
+#         precision=precision,
+#         device_interface=device_interface,
+#     ).evaluate(fun)
+
+#     _np.testing.assert_allclose(actual, expected, rtol=helpers.default_tolerance(precision))
+
+
+def test_maxwell_magnetic_field_potential_rwg(
+    default_parameters, helpers, device_interface, precision
+):
+    """Test Maxwell magnetic potential."""
+    from bempp.api import function_space
+    from bempp.api import GridFunction
+    from bempp.api.operators.potential.maxwell import magnetic_field
+
+    grid = helpers.load_grid("sphere")
+    space = function_space(grid, "RWG", 0)
+
+    data = helpers.load_npz_data("maxwell_magnetic_field_potential")
+
+    coefficients = data["vec"]
+    points = data["points"]
+    expected = data["result"]
+
+    fun = GridFunction(space, coefficients=coefficients)
+
+    actual = magnetic_field(
+        space,
+        points,
+        WAVENUMBER,
+        parameters=default_parameters,
+        precision=precision,
+        device_interface=device_interface,
+    ).evaluate(fun)
+
+    _np.testing.assert_allclose(actual, expected, rtol=helpers.default_tolerance(precision))
+
+
+def test_maxwell_magnetic_field_potential_complex(
+    default_parameters, helpers, device_interface, precision
+):
+    """Test Maxwell magnetic potential with complex wavenumber."""
+    from bempp.api import function_space
+    from bempp.api import GridFunction
+    from bempp.api.operators.potential.maxwell import magnetic_field
+
+    grid = helpers.load_grid("sphere")
+    space = function_space(grid, "RWG", 0)
+
+    data = helpers.load_npz_data("maxwell_magnetic_field_potential_complex")
+
+    coefficients = data["vec"]
+    points = data["points"]
+    expected = data["result"]
+
+    fun = GridFunction(space, coefficients=coefficients)
+
+    actual = magnetic_field(
+        space,
+        points,
+        WAVENUMBER_COMPLEX,
+        parameters=default_parameters,
+        precision=precision,
+        device_interface=device_interface,
+    ).evaluate(fun)
+
+    _np.testing.assert_allclose(actual, expected, rtol=helpers.default_tolerance(precision))
+
+# def test_maxwell_potentials_segments(
+#         default_parameters, helpers, device_interface, precision):
+#     """Test Maxwell potentials on segments."""
+#     import bempp.api
+#     from bempp.api import function_space
+#     from bempp.api import GridFunction
+#     from bempp.api.operators.potential.maxwell import electric_field
+#     from bempp.api.operators.potential.maxwell import magnetic_field
+#     from bempp.api.grid.grid import grid_from_segments
+
+#     grid = bempp.api.shapes.multitrace_cube()
+
+#     seglists = [[1, 2, 3, 4, 5, 6], [6, 7, 8, 9, 10, 11]]
+#     swapped_normal_lists = [{}, {6}]
+
+#     rand = _np.random.RandomState(0)
+
+#     for op in [electric_field, magnetic_field]:
+#         for seglist, swapped_normals in zip(seglists, swapped_normal_lists):
+#             new_grid = grid_from_segments(grid, seglist)
+
+#             coeffs = rand.rand(new_grid.number_of_edges)
+            
+#             space1 = function_space(grid, "RWG", 0, segments=seglist, swapped_normals=swapped_normals,
+#                 include_boundary_dofs=True)
+#             space2 = function_space(new_grid, "RWG", 0, swapped_normals=swapped_normals)
+
+#             points = _np.array([2.3, 1.3, 1.5]).reshape(3, 1) + rand.rand(3, 5)
+#             fun1 = bempp.api.GridFunction(space1, coefficients=coeffs)
+#             fun2 = bempp.api.GridFunction(space2, coefficients=coeffs)
+
+#             actual = op(space1, points, 2.5) * fun1
+#             expected = op(space2, points, 2.5) * fun2
+
+#             _np.testing.assert_allclose(
+#                 actual, expected, rtol=helpers.default_tolerance(precision)
+#             )
+
+# def test_maxwell_potentials_segments_complex_coeffs(
+#         default_parameters, helpers, device_interface, precision):
+#     """Test Maxwell potentials on segments with complex coeffs."""
+#     import bempp.api
+#     from bempp.api import function_space
+#     from bempp.api import GridFunction
+#     from bempp.api.operators.potential.maxwell import electric_field
+#     from bempp.api.operators.potential.maxwell import magnetic_field
+#     from bempp.api.grid.grid import grid_from_segments
+
+#     grid = bempp.api.shapes.multitrace_cube()
+
+#     seglists = [[1, 2, 3, 4, 5, 6], [6, 7, 8, 9, 10, 11]]
+#     swapped_normal_lists = [{}, {6}]
+
+#     rand = _np.random.RandomState(0)
+
+#     for op in [electric_field, magnetic_field]:
+#         for seglist, swapped_normals in zip(seglists, swapped_normal_lists):
+#             new_grid = grid_from_segments(grid, seglist)
+
+#             coeffs = rand.rand(new_grid.number_of_edges) + 1j * rand.rand(new_grid.number_of_edges)
+            
+#             space1 = function_space(grid, "RWG", 0, segments=seglist, swapped_normals=swapped_normals,
+#                 include_boundary_dofs=True)
+#             space2 = function_space(new_grid, "RWG", 0, swapped_normals=swapped_normals)
+
+#             points = _np.array([2.3, 1.3, 1.5]).reshape(3, 1) + rand.rand(3, 5)
+#             fun1 = bempp.api.GridFunction(space1, coefficients=coeffs)
+#             fun2 = bempp.api.GridFunction(space2, coefficients=coeffs)
+
+#             actual = op(space1, points, 2.5) * fun1
+#             expected = op(space2, points, 2.5) * fun2
+
+#             _np.testing.assert_allclose(
+#                 actual, expected, rtol=helpers.default_tolerance(precision)
+#             )