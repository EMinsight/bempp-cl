--- conflicted
+++ resolved
@@ -122,75 +122,6 @@
 
     _np.testing.assert_allclose(actual, expected, helpers.default_tolerance(precision))
 
-<<<<<<< HEAD
-
-def test_sparse_identity_snc_rwg(
-    default_parameters, helpers, device_interface, precision
-):
-    """Test singular assembler for the sparse L^2 identity with snc/rwg basis."""
-    from bempp.api import function_space
-    from bempp.api.operators.boundary.sparse import identity
-
-    grid = helpers.load_grid('sphere')
-    expected = helpers.load_npy_data("sparse_identity_snc_rwg")
-
-    rwg = function_space(grid, "RWG", 0)
-    snc = function_space(grid, "SNC", 0)
-
-    actual = (
-        identity(
-            rwg,
-            rwg,
-            snc,
-            parameters=default_parameters,
-            device_interface=device_interface,
-            precision=precision,
-        )
-        .weak_form()
-        .A.todense()
-    )
-
-    if precision == 'single':
-        atol = 1E-7
-    else:
-        atol = 1E-14
-
-    _np.testing.assert_allclose(actual, expected, atol=atol)
-
-
-def test_sparse_identity_snc_bc(
-    default_parameters, helpers, device_interface, precision
-):
-    """Test singular assembler for the sparse L^2 identity with snc/bc basis."""
-    from bempp.api import function_space
-    from bempp.api.operators.boundary.sparse import identity
-
-    grid = helpers.load_grid('sphere')
-    expected = helpers.load_npy_data("sparse_identity_snc_bc")
-
-    bc = function_space(grid, "BC", 0)
-    snc = function_space(grid, "SNC", 0)
-
-    actual = (
-        identity(
-            bc,
-            bc,
-            snc,
-            parameters=default_parameters,
-            device_interface=device_interface,
-            precision=precision,
-        )
-        .weak_form()
-        .A.todense()
-    )
-
-    if precision == 'single':
-        atol = 1E-7
-    else:
-        atol = 1E-14
-
-    _np.testing.assert_allclose(actual, expected, atol=atol)
-=======
 # def test_sparse_identity_snc_rwg(
     # default_parameters, helpers, device_interface, precision
 # ):
@@ -257,5 +188,4 @@
     # else:
         # atol = 1E-14
 
-    # _np.testing.assert_allclose(actual, expected, atol=atol)
->>>>>>> 9e93528d
+    # _np.testing.assert_allclose(actual, expected, atol=atol)