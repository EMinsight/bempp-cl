--- conflicted
+++ resolved
@@ -1,543 +1,318 @@
-"""Interfaces to Maxwell operators."""
-import numpy as _np
-
-from bempp.api.operators.boundary import common as _common
-
-
-def electric_field(
-    domain,
-    range_,
-    dual_to_range,
-    wavenumber,
-    parameters=None,
-    assembler="default_nonlocal",
-    device_interface=None,
-    precision=None,
-):
-    """Assemble the electric field boundary operator."""
-
-    return _common.create_operator(
-        "electric_field_boundary",
-        domain,
-        range_,
-        dual_to_range,
-        parameters,
-        assembler,
-        [_np.real(wavenumber), _np.imag(wavenumber)],
-        "helmholtz_single_layer",
-        "maxwell_electric_field",
-        device_interface,
-        precision,
-        True,
-    )
-
-def magnetic_field(
-    domain,
-    range_,
-    dual_to_range,
-    wavenumber,
-    parameters=None,
-    assembler="default_nonlocal",
-    device_interface=None,
-    precision=None,
-):
-    """Assemble the magnetic field boundary operator."""
-
-    return _common.create_operator(
-        "magnetic_field_boundary",
-        domain,
-        range_,
-        dual_to_range,
-        parameters,
-        assembler,
-        [_np.real(wavenumber), _np.imag(wavenumber)],
-        "helmholtz_single_layer",
-        "maxwell_magnetic_field",
-        device_interface,
-        precision,
-        True,
-    )
-
-<<<<<<< HEAD
-
-def multitrace_operator(
-    grid,
-    wavenumber,
-    epsilon_r=1,
-    mu_r=1,
-    target=None,
-    space_type="magnetic_dual",
-    parameters=None,
-    assembler="default_nonlocal",
-    device_interface=None,
-    precision=None,
-):
-    """
-    Simplified version of multitrace operator assembly.
-
-    Parameters
-    ----------
-    grid : Grid
-        Bempp grid object.
-    wavenumber : complex
-        A real or complex wavenumber
-    epsilon_r : float
-        Relative permittivity with respect to vacuum.
-    mu_r : float
-        Relative permeability with respect to vacuum.
-    target : Grid
-        The grid for the range spaces. If target is None then
-        target is set to the input grid (that is the domain
-        grid).
-    space_type : string
-        One of "all_rwg", "all_bc", "magnetic_dual" (default),
-        "electric_dual". These lead to the following
-        choices of space, range, and dual_to_range:
-        default - (RWG, RWG), (BC, BC), (SNC, SNC)
-        all_dual - (BC, BC), (RWG, RWG), (RBC, RBC)
-        magnetic_dual - (RWG, BC), (RWG, BC), (RBC, SNC)
-        electric_dual - (BC, RWG), (BC, RWG), (SNC, RBC)
-    parameters : Parameters
-        An optional parameters object.
-    assembler : string
-        The assembler type.
-    device_interface : DeviceInterface
-        The device interface object to be used.
-    precision : string
-        Either "single" or "double" for single or
-        double precision mode.
-
-    Output
-    ------
-    The Maxwell multitrace operator of the form
-    [[M, E], [-E, M]], where M represens the magnetic
-    and E the electric field boundary operators in
-    the respective spaces defined through space_type.
-    Note that the operators in the first and second
-    row have different discretisations depending on
-    the type of spaces used.
-
-    """
-    import bempp.api
-
-    if space_type == "all_rwg":
-        rwg = bempp.api.function_space(grid, "RWG", 0)
-        bc = bempp.api.function_space(grid, "BC", 0)
-        snc = bempp.api.function_space(grid, "SNC", 0)
-
-        if target is not None:
-            bc_target = bempp.api.function_space(target, "BC", 0)
-            snc_target = bempp.api.function_space(target, "SNC", 0)
-        else:
-            bc_target = bc
-            snc_target = snc
-
-        domain = [rwg, rwg]
-        range_ = [bc_target, bc_target]
-        dual_to_range = [snc_target, snc_target]
-    elif space_type == "all_bc":
-        bc = bempp.api.function_space(grid, "BC", 0)
-        rwg = bempp.api.function_space(grid, "RWG", 0)
-        rbc = bempp.api.function_space(grid, "RBC", 0)
-
-        if target is not None:
-            rwg_target = bempp.api.function_space(target, "RWG", 0)
-            rbc_target = bempp.api.function_space(target, "RBC", 0)
-        else:
-            rwg_target = rwg
-            rbc_target = rbc
-
-        domain = [bc, bc]
-        range_ = [rwg_target, rwg_target]
-        dual_to_range = [rbc_target, rbc_target]
-
-    elif space_type == "electric_dual":
-        rwg = bempp.api.function_space(grid, "RWG", 0)
-        snc = bempp.api.function_space(grid, "SNC", 0)
-        bc = bempp.api.function_space(grid, "BC", 0)
-        rbc = bempp.api.function_space(grid, "RBC", 0)
-
-        if target is not None:
-            rwg_target = bempp.api.function_space(target, "RWG", 0)
-            snc_target = bempp.api.function_space(target, "SNC", 0)
-            bc_target = bempp.api.function_space(target, "BC", 0)
-            rbc_target = bempp.api.function_space(target, "RBC", 0)
-        else:
-            rwg_target = rwg
-            snc_target = snc
-            bc_target = bc
-            rbc_target = rbc
-
-        domain = [rwg, bc]
-        range_ = [rwg_target, bc_target]
-        dual_to_range = [rbc_target, snc_target]
-
-    elif space_type == "magnetic_dual":
-        rwg = bempp.api.function_space(grid, "RWG", 0)
-        snc = bempp.api.function_space(grid, "SNC", 0)
-        bc = bempp.api.function_space(grid, "BC", 0)
-        rbc = bempp.api.function_space(grid, "RBC", 0)
-
-        if target is not None:
-            rwg_target = bempp.api.function_space(target, "RWG", 0)
-            snc_target = bempp.api.function_space(target, "SNC", 0)
-            bc_target = bempp.api.function_space(target, "BC", 0)
-            rbc_target = bempp.api.function_space(target, "RBC", 0)
-        else:
-            rwg_target = rwg
-            snc_target = snc
-            bc_target = bc
-            rbc_target = rbc
-
-        domain = [bc, rwg]
-        range_ = [bc_target, rwg_target]
-        dual_to_range = [snc_target, rbc_target]
-
-    else:
-        raise ValueError(
-            "space_type must be one of 'all_rwg', 'all_dual', 'electric_dual', 'magnetic_dual'"
-        )
-    return _multitrace_operator_impl(
-        domain,
-        range_,
-        dual_to_range,
-        wavenumber,
-        epsilon_r=epsilon_r,
-        mu_r=mu_r,
-        parameters=parameters,
-        assembler=assembler,
-        device_interface=device_interface,
-        precision=precision,
-    )
-
-
-def _multitrace_operator_impl(
-    domain,
-    range_,
-    dual_to_range,
-    wavenumber,
-    epsilon_r=1,
-    mu_r=1,
-    parameters=None,
-    assembler="default_nonlocal",
-    device_interface=None,
-    precision=None,
-):
-
-    from bempp.api.assembly.blocked_operator import BlockedOperator
-
-    rho = _np.sqrt(epsilon_r / mu_r)
-
-    magnetic1 = magnetic_field(
-        domain[0],
-        range_[0],
-        dual_to_range[0],
-        wavenumber,
-        parameters=parameters,
-        assembler=assembler,
-        device_interface=device_interface,
-        precision=precision,
-    )
-
-    magnetic2 = magnetic_field(
-        domain[1],
-        range_[1],
-        dual_to_range[1],
-        wavenumber,
-        parameters=parameters,
-        assembler=assembler,
-        device_interface=device_interface,
-        precision=precision,
-    )
-
-    electric1 = electric_field(
-        domain[1],
-        range_[0],
-        dual_to_range[0],
-        wavenumber,
-        parameters=parameters,
-        assembler=assembler,
-        device_interface=device_interface,
-        precision=precision,
-    )
-
-    electric2 = electric_field(
-        domain[0],
-        range_[1],
-        dual_to_range[1],
-        wavenumber,
-        parameters=parameters,
-        assembler=assembler,
-        device_interface=device_interface,
-        precision=precision,
-    )
-
-    blocked = BlockedOperator(2, 2)
-    blocked[0, 0] = magnetic1
-    blocked[0, 1] = (1. / rho) * electric1
-    blocked[1, 0] = -rho * electric2
-    blocked[1, 1] = magnetic2
-
-    return blocked
-
-=======
-# def magnetic_field(
-#     domain,
-#     range_,
-#     dual_to_range,
-#     wavenumber,
-#     parameters=None,
-#     assembler="default_nonlocal",
-#     device_interface=None,
-#     precision=None,
-# ):
-#     """Assemble the electric field boundary operator."""
-#     from bempp.api.operators import _add_wavenumber
-
-#     if not (domain.identifier == "rwg0" and dual_to_range.identifier == "snc0"):
-#         raise ValueError(
-#             "Operator only defined for domain = 'rwg' and 'dual_to_range = 'snc"
-#         )
-
-#     options = {"KERNEL_FUNCTION": "helmholtz_gradient", "COMPLEX_KERNEL": None}
-
-#     _add_wavenumber(options, wavenumber)
-
-#     return _common.create_operator(
-#         "maxwell_magnetic_field_boundary",
-#         domain,
-#         range_,
-#         dual_to_range,
-#         parameters,
-#         assembler,
-#         options,
-#         "maxwell_magnetic_field",
-#         device_interface,
-#         precision,
-#     )
-
-
-
-
-# def multitrace_operator(
-#     grid,
-#     wavenumber,
-#     epsilon_r=1,
-#     mu_r=1,
-#     target=None,
-#     space_type="magnetic_dual",
-#     parameters=None,
-#     assembler="default_nonlocal",
-#     device_interface=None,
-#     precision=None,
-# ):
-#     """
-#     Simplified version of multitrace operator assembly.
-
-#     Parameters
-#     ----------
-#     grid : Grid
-#         Bempp grid object.
-#     wavenumber : complex
-#         A real or complex wavenumber
-#     epsilon_r : float
-#         Relative permittivity with respect to vacuum.
-#     mu_r : float
-#         Relative permeability with respect to vacuum.
-#     target : Grid
-#         The grid for the range spaces. If target is None then
-#         target is set to the input grid (that is the domain
-#         grid).
-#     space_type : string
-#         One of "all_rwg", "all_bc", "magnetic_dual" (default),
-#         "electric_dual". These lead to the following
-#         choices of space, range, and dual_to_range:
-#         default - (RWG, RWG), (BC, BC), (SNC, SNC)
-#         all_dual - (BC, BC), (RWG, RWG), (RBC, RBC)
-#         magnetic_dual - (RWG, BC), (RWG, BC), (RBC, SNC)
-#         electric_dual - (BC, RWG), (BC, RWG), (SNC, RBC)
-#     parameters : Parameters
-#         An optional parameters object.
-#     assembler : string
-#         The assembler type.
-#     device_interface : DeviceInterface
-#         The device interface object to be used.
-#     precision : string
-#         Either "single" or "double" for single or
-#         double precision mode.
-
-#     Output
-#     ------
-#     The Maxwell multitrace operator of the form
-#     [[M, E], [-E, M]], where M represens the magnetic
-#     and E the electric field boundary operators in 
-#     the respective spaces defined through space_type.
-#     Note that the operators in the first and second
-#     row have different discretisations depending on
-#     the type of spaces used.
-
-#     """
-#     import bempp.api
-
-#     if space_type == "all_rwg":
-#         rwg = bempp.api.function_space(grid, "RWG", 0)
-#         bc = bempp.api.function_space(grid, "BC", 0)
-#         snc = bempp.api.function_space(grid, "SNC", 0)
-
-#         if target is not None:
-#             bc_target = bempp.api.function_space(target, "BC", 0)
-#             snc_target = bempp.api.function_space(target, "SNC", 0)
-#         else:
-#             bc_target = bc
-#             snc_target = snc
-
-#         domain = [rwg, rwg]
-#         range_ = [bc_target, bc_target]
-#         dual_to_range = [snc_target, snc_target]
-#     elif space_type == "all_bc":
-#         bc = bempp.api.function_space(grid, "BC", 0)
-#         rwg = bempp.api.function_space(grid, "RWG", 0)
-#         rbc = bempp.api.function_space(grid, "RBC", 0)
-
-#         if target is not None:
-#             rwg_target = bempp.api.function_space(target, "RWG", 0)
-#             rbc_target = bempp.api.function_space(target, "RBC", 0)
-#         else:
-#             rwg_target = rwg 
-#             rbc_target = rbc
-
-#         domain = [bc, bc]
-#         range_ = [rwg_target, rwg_target]
-#         dual_to_range = [rbc_target, rbc_target]
-
-#     elif space_type == "electric_dual":
-#         rwg = bempp.api.function_space(grid, "RWG", 0)
-#         snc = bempp.api.function_space(grid, "SNC", 0)
-#         bc = bempp.api.function_space(grid, "BC", 0)
-#         rbc = bempp.api.function_space(grid, "RBC", 0)
-
-#         if target is not None:
-#             rwg_target = bempp.api.function_space(target, "RWG", 0)
-#             snc_target = bempp.api.function_space(target, "SNC", 0)
-#             bc_target = bempp.api.function_space(target, "BC", 0)
-#             rbc_target = bempp.api.function_space(target, "RBC", 0)
-#         else:
-#             rwg_target = rwg
-#             snc_target = snc
-#             bc_target = bc
-#             rbc_target = rbc
-
-
-#         domain = [rwg, bc]
-#         range_ = [rwg_target, bc_target]
-#         dual_to_range = [rbc_target, snc_target]
-
-#     elif space_type == "magnetic_dual":
-#         rwg = bempp.api.function_space(grid, "RWG", 0)
-#         snc = bempp.api.function_space(grid, "SNC", 0)
-#         bc = bempp.api.function_space(grid, "BC", 0)
-#         rbc = bempp.api.function_space(grid, "RBC", 0)
-
-#         if target is not None:
-#             rwg_target = bempp.api.function_space(target, "RWG", 0)
-#             snc_target = bempp.api.function_space(target, "SNC", 0)
-#             bc_target = bempp.api.function_space(target, "BC", 0)
-#             rbc_target = bempp.api.function_space(target, "RBC", 0)
-#         else:
-#             rwg_target = rwg
-#             snc_target = snc
-#             bc_target = bc
-#             rbc_target = rbc
-
-#         domain = [bc, rwg]
-#         range_ = [bc_target, rwg_target]
-#         dual_to_range = [snc_target, rbc_target]
-
-#     else:
-#         raise ValueError(
-#             "space_type must be one of 'all_rwg', 'all_dual', 'electric_dual', 'magnetic_dual'"
-#         )
-#     return _multitrace_operator_impl(
-#         domain,
-#         range_,
-#         dual_to_range,
-#         wavenumber,
-#         epsilon_r=epsilon_r,
-#         mu_r=mu_r,
-#         parameters=parameters,
-#         assembler=assembler,
-#         device_interface=device_interface,
-#         precision=precision,
-#     )
-
-# def _multitrace_operator_impl(
-#     domain,
-#     range_,
-#     dual_to_range,
-#     wavenumber,
-#     epsilon_r=1,
-#     mu_r=1,
-#     parameters=None,
-#     assembler="default_nonlocal",
-#     device_interface=None,
-#     precision=None,
-# ):
-
-#     from bempp.api.assembly.blocked_operator import BlockedOperator
-
-#     rho = _np.sqrt(epsilon_r / mu_r)
-
-#     magnetic1 = magnetic_field(
-#         domain[0],
-#         range_[0],
-#         dual_to_range[0],
-#         wavenumber,
-#         parameters=parameters,
-#         assembler=assembler,
-#         device_interface=device_interface,
-#         precision=precision,
-#     )
-
-#     magnetic2 = magnetic_field(
-#         domain[1],
-#         range_[1],
-#         dual_to_range[1],
-#         wavenumber,
-#         parameters=parameters,
-#         assembler=assembler,
-#         device_interface=device_interface,
-#         precision=precision,
-#     )
-
-#     electric1 = electric_field(
-#         domain[1],
-#         range_[0],
-#         dual_to_range[0],
-#         wavenumber,
-#         parameters=parameters,
-#         assembler=assembler,
-#         device_interface=device_interface,
-#         precision=precision,
-#     )
-
-#     electric2 = electric_field(
-#         domain[0],
-#         range_[1],
-#         dual_to_range[1],
-#         wavenumber,
-#         parameters=parameters,
-#         assembler=assembler,
-#         device_interface=device_interface,
-#         precision=precision,
-#     )
-
-#     blocked = BlockedOperator(2, 2)
-#     blocked[0, 0] = magnetic1
-#     blocked[0, 1] = (1. / rho) * electric1
-#     blocked[1, 0] = -rho * electric2
-#     blocked[1, 1] = magnetic2
-
-#     return blocked
-
-
->>>>>>> 9e93528d
+"""Interfaces to Maxwell operators."""
+import numpy as _np
+
+from bempp.api.operators.boundary import common as _common
+
+
+def electric_field(
+    domain,
+    range_,
+    dual_to_range,
+    wavenumber,
+    parameters=None,
+    assembler="default_nonlocal",
+    device_interface=None,
+    precision=None,
+):
+    """Assemble the electric field boundary operator."""
+
+    return _common.create_operator(
+        "electric_field_boundary",
+        domain,
+        range_,
+        dual_to_range,
+        parameters,
+        assembler,
+        [_np.real(wavenumber), _np.imag(wavenumber)],
+        "helmholtz_single_layer",
+        "maxwell_electric_field",
+        device_interface,
+        precision,
+        True,
+    )
+
+def magnetic_field(
+    domain,
+    range_,
+    dual_to_range,
+    wavenumber,
+    parameters=None,
+    assembler="default_nonlocal",
+    device_interface=None,
+    precision=None,
+):
+    """Assemble the magnetic field boundary operator."""
+
+    return _common.create_operator(
+        "magnetic_field_boundary",
+        domain,
+        range_,
+        dual_to_range,
+        parameters,
+        assembler,
+        [_np.real(wavenumber), _np.imag(wavenumber)],
+        "helmholtz_single_layer",
+        "maxwell_magnetic_field",
+        device_interface,
+        precision,
+        True,
+    )
+
+# def magnetic_field(
+#     domain,
+#     range_,
+#     dual_to_range,
+#     wavenumber,
+#     parameters=None,
+#     assembler="default_nonlocal",
+#     device_interface=None,
+#     precision=None,
+# ):
+#     """Assemble the electric field boundary operator."""
+#     from bempp.api.operators import _add_wavenumber
+
+#     if not (domain.identifier == "rwg0" and dual_to_range.identifier == "snc0"):
+#         raise ValueError(
+#             "Operator only defined for domain = 'rwg' and 'dual_to_range = 'snc"
+#         )
+
+#     options = {"KERNEL_FUNCTION": "helmholtz_gradient", "COMPLEX_KERNEL": None}
+
+#     _add_wavenumber(options, wavenumber)
+
+#     return _common.create_operator(
+#         "maxwell_magnetic_field_boundary",
+#         domain,
+#         range_,
+#         dual_to_range,
+#         parameters,
+#         assembler,
+#         options,
+#         "maxwell_magnetic_field",
+#         device_interface,
+#         precision,
+#     )
+
+
+
+
+# def multitrace_operator(
+#     grid,
+#     wavenumber,
+#     epsilon_r=1,
+#     mu_r=1,
+#     target=None,
+#     space_type="magnetic_dual",
+#     parameters=None,
+#     assembler="default_nonlocal",
+#     device_interface=None,
+#     precision=None,
+# ):
+#     """
+#     Simplified version of multitrace operator assembly.
+
+#     Parameters
+#     ----------
+#     grid : Grid
+#         Bempp grid object.
+#     wavenumber : complex
+#         A real or complex wavenumber
+#     epsilon_r : float
+#         Relative permittivity with respect to vacuum.
+#     mu_r : float
+#         Relative permeability with respect to vacuum.
+#     target : Grid
+#         The grid for the range spaces. If target is None then
+#         target is set to the input grid (that is the domain
+#         grid).
+#     space_type : string
+#         One of "all_rwg", "all_bc", "magnetic_dual" (default),
+#         "electric_dual". These lead to the following
+#         choices of space, range, and dual_to_range:
+#         default - (RWG, RWG), (BC, BC), (SNC, SNC)
+#         all_dual - (BC, BC), (RWG, RWG), (RBC, RBC)
+#         magnetic_dual - (RWG, BC), (RWG, BC), (RBC, SNC)
+#         electric_dual - (BC, RWG), (BC, RWG), (SNC, RBC)
+#     parameters : Parameters
+#         An optional parameters object.
+#     assembler : string
+#         The assembler type.
+#     device_interface : DeviceInterface
+#         The device interface object to be used.
+#     precision : string
+#         Either "single" or "double" for single or
+#         double precision mode.
+
+#     Output
+#     ------
+#     The Maxwell multitrace operator of the form
+#     [[M, E], [-E, M]], where M represens the magnetic
+#     and E the electric field boundary operators in 
+#     the respective spaces defined through space_type.
+#     Note that the operators in the first and second
+#     row have different discretisations depending on
+#     the type of spaces used.
+
+#     """
+#     import bempp.api
+
+#     if space_type == "all_rwg":
+#         rwg = bempp.api.function_space(grid, "RWG", 0)
+#         bc = bempp.api.function_space(grid, "BC", 0)
+#         snc = bempp.api.function_space(grid, "SNC", 0)
+
+#         if target is not None:
+#             bc_target = bempp.api.function_space(target, "BC", 0)
+#             snc_target = bempp.api.function_space(target, "SNC", 0)
+#         else:
+#             bc_target = bc
+#             snc_target = snc
+
+#         domain = [rwg, rwg]
+#         range_ = [bc_target, bc_target]
+#         dual_to_range = [snc_target, snc_target]
+#     elif space_type == "all_bc":
+#         bc = bempp.api.function_space(grid, "BC", 0)
+#         rwg = bempp.api.function_space(grid, "RWG", 0)
+#         rbc = bempp.api.function_space(grid, "RBC", 0)
+
+#         if target is not None:
+#             rwg_target = bempp.api.function_space(target, "RWG", 0)
+#             rbc_target = bempp.api.function_space(target, "RBC", 0)
+#         else:
+#             rwg_target = rwg 
+#             rbc_target = rbc
+
+#         domain = [bc, bc]
+#         range_ = [rwg_target, rwg_target]
+#         dual_to_range = [rbc_target, rbc_target]
+
+#     elif space_type == "electric_dual":
+#         rwg = bempp.api.function_space(grid, "RWG", 0)
+#         snc = bempp.api.function_space(grid, "SNC", 0)
+#         bc = bempp.api.function_space(grid, "BC", 0)
+#         rbc = bempp.api.function_space(grid, "RBC", 0)
+
+#         if target is not None:
+#             rwg_target = bempp.api.function_space(target, "RWG", 0)
+#             snc_target = bempp.api.function_space(target, "SNC", 0)
+#             bc_target = bempp.api.function_space(target, "BC", 0)
+#             rbc_target = bempp.api.function_space(target, "RBC", 0)
+#         else:
+#             rwg_target = rwg
+#             snc_target = snc
+#             bc_target = bc
+#             rbc_target = rbc
+
+
+#         domain = [rwg, bc]
+#         range_ = [rwg_target, bc_target]
+#         dual_to_range = [rbc_target, snc_target]
+
+#     elif space_type == "magnetic_dual":
+#         rwg = bempp.api.function_space(grid, "RWG", 0)
+#         snc = bempp.api.function_space(grid, "SNC", 0)
+#         bc = bempp.api.function_space(grid, "BC", 0)
+#         rbc = bempp.api.function_space(grid, "RBC", 0)
+
+#         if target is not None:
+#             rwg_target = bempp.api.function_space(target, "RWG", 0)
+#             snc_target = bempp.api.function_space(target, "SNC", 0)
+#             bc_target = bempp.api.function_space(target, "BC", 0)
+#             rbc_target = bempp.api.function_space(target, "RBC", 0)
+#         else:
+#             rwg_target = rwg
+#             snc_target = snc
+#             bc_target = bc
+#             rbc_target = rbc
+
+#         domain = [bc, rwg]
+#         range_ = [bc_target, rwg_target]
+#         dual_to_range = [snc_target, rbc_target]
+
+#     else:
+#         raise ValueError(
+#             "space_type must be one of 'all_rwg', 'all_dual', 'electric_dual', 'magnetic_dual'"
+#         )
+#     return _multitrace_operator_impl(
+#         domain,
+#         range_,
+#         dual_to_range,
+#         wavenumber,
+#         epsilon_r=epsilon_r,
+#         mu_r=mu_r,
+#         parameters=parameters,
+#         assembler=assembler,
+#         device_interface=device_interface,
+#         precision=precision,
+#     )
+
+# def _multitrace_operator_impl(
+#     domain,
+#     range_,
+#     dual_to_range,
+#     wavenumber,
+#     epsilon_r=1,
+#     mu_r=1,
+#     parameters=None,
+#     assembler="default_nonlocal",
+#     device_interface=None,
+#     precision=None,
+# ):
+
+#     from bempp.api.assembly.blocked_operator import BlockedOperator
+
+#     rho = _np.sqrt(epsilon_r / mu_r)
+
+#     magnetic1 = magnetic_field(
+#         domain[0],
+#         range_[0],
+#         dual_to_range[0],
+#         wavenumber,
+#         parameters=parameters,
+#         assembler=assembler,
+#         device_interface=device_interface,
+#         precision=precision,
+#     )
+
+#     magnetic2 = magnetic_field(
+#         domain[1],
+#         range_[1],
+#         dual_to_range[1],
+#         wavenumber,
+#         parameters=parameters,
+#         assembler=assembler,
+#         device_interface=device_interface,
+#         precision=precision,
+#     )
+
+#     electric1 = electric_field(
+#         domain[1],
+#         range_[0],
+#         dual_to_range[0],
+#         wavenumber,
+#         parameters=parameters,
+#         assembler=assembler,
+#         device_interface=device_interface,
+#         precision=precision,
+#     )
+
+#     electric2 = electric_field(
+#         domain[0],
+#         range_[1],
+#         dual_to_range[1],
+#         wavenumber,
+#         parameters=parameters,
+#         assembler=assembler,
+#         device_interface=device_interface,
+#         precision=precision,
+#     )
+
+#     blocked = BlockedOperator(2, 2)
+#     blocked[0, 0] = magnetic1
+#     blocked[0, 1] = (1. / rho) * electric1
+#     blocked[1, 0] = -rho * electric2
+#     blocked[1, 1] = magnetic2
+
+#     return blocked
+