import numpy as _np

from bempp.api.assembly import assembler as _assembler
from bempp.helpers import timeit as _timeit


class DenseAssembler(_assembler.AssemblerBase):
    """Implementation of a dense assembler for integral operators."""

    # pylint: disable=useless-super-delegation
    def __init__(self, domain, dual_to_range, parameters=None):
        """Create a dense assembler instance."""
        super().__init__(domain, dual_to_range, parameters)

    def assemble(
        self, operator_descriptor, device_interface, precision, *args, **kwargs
    ):
        """Dense assembly of the integral operator."""
        from bempp.api.assembly.discrete_boundary_operator import DenseDiscreteBoundaryOperator
        from bempp.api.utils.helpers import promote_to_double_precision

<<<<<<< HEAD
        # Check if we can use the simple assember
=======
        if (
            self.domain.requires_dof_transformation
            or self.dual_to_range.requires_dof_transformation
        ):
            raise ValueError(
                "Spaces that require dof transformations not supported for dense assembly."
            )
>>>>>>> 9e93528d

        # (
        # numba_assembly_function_regular,
        # numba_kernel_function_regular,
        # ) = select_numba_kernels(operator_descriptor, mode="regular")

        # (
        # numba_assembly_function_singular,
        # numba_kernel_function_singular,
        # ) = select_numba_kernels(operator_descriptor, mode="singular")

        mat = assemble_dense(
            self.domain,
            self.dual_to_range,
            self.parameters,
            operator_descriptor,
            device_interface,
        )

        if self.parameters.assembly.always_promote_to_double:
            mat = promote_to_double_precision(mat)

        return DenseDiscreteBoundaryOperator(mat)


def assemble_dense(
    domain, dual_to_range, parameters, operator_descriptor, device_interface
):
    """Assembles the operator and returns a dense matrix."""
    import bempp.api
    from bempp.api.utils.helpers import get_type
    from bempp.core.dispatcher import dense_assembler_dispatcher
    from bempp.core.singular_assembler import assemble_singular_part

    precision = operator_descriptor.precision

    rows = dual_to_range.global_dof_count
    cols = domain.global_dof_count

    if operator_descriptor.is_complex:
        result_type = get_type(precision).complex
    else:
        result_type = get_type(precision).real

    result = _np.zeros((rows, cols), dtype=result_type)

    with bempp.api.Timer(
        message=f"Regular assembler:{operator_descriptor.identifier}:{device_interface}"
    ):
        dense_assembler_dispatcher(
            device_interface,
            operator_descriptor,
            domain,
            dual_to_range,
            parameters,
            result,
        )

    grids_identical = domain.grid == dual_to_range.grid

    if grids_identical:

<<<<<<< HEAD
    if use_collocation:
        collocation_string = '_collocation'
    else:
        collocation_string = ''

    vec_extension, vec_length = kernel_helpers.get_vectorization_information(
        device_interface, precision
    )

    log(
        "Regular kernel vector length: {0} ({1} precision)".format(
            vec_length, precision
        ), "debug"
    )

    main_source = _cl_helpers.kernel_source_from_identifier(
        source_name + collocation_string + "_regular" + vec_extension, options
    )

    remainder_source = _cl_helpers.kernel_source_from_identifier(
        source_name + collocation_string + "_regular_novec", options
    )

    main_kernel = _cl_helpers.Kernel(main_source, device_interface.context, precision)
    remainder_kernel = _cl_helpers.Kernel(
        remainder_source, device_interface.context, precision
    )

    # Now process the elements according to the given
    # coloring in test/domain space.

    test_indices, test_color_indexptr = dual_to_range.get_elements_by_color()
    trial_indices, trial_color_indexptr = domain.get_elements_by_color()

    test_indices_buffer = _cl_helpers.DeviceBuffer.from_array(
        test_indices, device_interface, dtype=_np.uint32, access_mode="read_only"
    )
    trial_indices_buffer = _cl_helpers.DeviceBuffer.from_array(
        trial_indices, device_interface, dtype=_np.uint32, access_mode="read_only"
    )

    test_normal_signs_buffer = _cl_helpers.DeviceBuffer.from_array(
        dual_to_range.normal_multipliers,
        device_interface,
        dtype=_np.int32,
        access_mode="read_only",
    )
    trial_normal_signs_buffer = _cl_helpers.DeviceBuffer.from_array(
        domain.normal_multipliers, device_interface, dtype=_np.int32, access_mode="read_only"
    )

    kernel_helpers.run_chunked_kernel(
        main_kernel,
        remainder_kernel,
        device_interface,
        vec_length,
        [
            test_indices_buffer,
            trial_indices_buffer,
            test_normal_signs_buffer,
            trial_normal_signs_buffer,
            *buffers,
        ],
        parameters,
        chunks=(test_color_indexptr, trial_color_indexptr),
    )
    # log("Regular kernel runtime [ms]: {0}".format(runtime), "timing")

    regular_result = buffers[-4].get_host_copy(device_interface)

    if domain.grid == dual_to_range.grid:
=======
>>>>>>> 9e93528d
        trial_local2global = domain.local2global.ravel()
        test_local2global = dual_to_range.local2global.ravel()
        trial_multipliers = domain.local_multipliers.ravel()
        test_multipliers = dual_to_range.local_multipliers.ravel()

        singular_rows, singular_cols, singular_values = assemble_singular_part(
            domain.localised_space,
            dual_to_range.localised_space,
            parameters,
            operator_descriptor,
            device_interface,
        )

        rows = test_local2global[singular_rows]
        cols = trial_local2global[singular_cols]
        values = (
            singular_values
            * trial_multipliers[singular_cols]
            * test_multipliers[singular_rows]
        )

<<<<<<< HEAD
        _np.add.at(regular_result, (rows, cols), values)

    return regular_result


def _prepare_buffers(
    domain,
    dual_to_range,
    quad_points,
    quad_weights,
    complex_kernel,
    device_interface,
    precision,
    use_collocation,
):
    """Prepare kernel buffers."""

    trial_grid = domain.grid
    test_grid = dual_to_range.grid

    shape = (dual_to_range.global_dof_count, domain.global_dof_count)

    dtype = _cl_helpers.get_type(precision).real

    if complex_kernel:
        result_type = _cl_helpers.get_type(precision).complex
    else:
        result_type = _cl_helpers.get_type(precision).real

    quad_points_buffer = _cl_helpers.DeviceBuffer.from_array(
        quad_points, device_interface, dtype=dtype, access_mode="read_only", order="F"
    )

    quad_weights_buffer = _cl_helpers.DeviceBuffer.from_array(
        quad_weights, device_interface, dtype=dtype, access_mode="read_only", order="F"
    )

    test_connectivity = _cl_helpers.DeviceBuffer.from_array(
        dual_to_range.grid.elements,
        device_interface,
        dtype=_np.uint32,
        access_mode="read_only",
        order="F",
    )

    trial_connectivity = _cl_helpers.DeviceBuffer.from_array(
        domain.grid.elements,
        device_interface,
        dtype=_np.uint32,
        access_mode="read_only",
        order="F",
    )

    test_local2global = _cl_helpers.DeviceBuffer.from_array(
        dual_to_range.local2global,
        device_interface,
        dtype=_np.uint32,
        access_mode="read_only",
        order="C",
    )

    trial_local2global = _cl_helpers.DeviceBuffer.from_array(
        domain.local2global,
        device_interface,
        dtype=_np.uint32,
        access_mode="read_only",
        order="C",
    )

    test_multipliers = _cl_helpers.DeviceBuffer.from_array(
        dual_to_range.local_multipliers,
        device_interface,
        dtype=dtype,
        access_mode="read_only",
        order="C",
    )

    trial_multipliers = _cl_helpers.DeviceBuffer.from_array(
        domain.local_multipliers,
        device_interface,
        dtype=dtype,
        access_mode="read_only",
        order="C",
    )

    if use_collocation:

        collocation_points = _cl_helpers.DeviceBuffer.from_array(
            dual_to_range.collocation_points,
            device_interface,
            dtype=dtype,
            access_mode="read_only",
            order="F"
        )

    test_grid_buffer = test_grid.push_to_device(device_interface, precision).buffer
    trial_grid_buffer = trial_grid.push_to_device(device_interface, precision).buffer

    result_buffer = _cl_helpers.DeviceBuffer(
        shape,
        result_type,
        device_interface.context,
        access_mode="read_write",
        order="C",
    )
    result_buffer.set_zero(device_interface)

    if use_collocation:

        buffers = [
            test_grid_buffer,
            trial_grid_buffer,
            test_connectivity,
            trial_connectivity,
            test_local2global,
            trial_local2global,
            test_multipliers,
            trial_multipliers,
            quad_points_buffer,
            quad_weights_buffer,
            collocation_points,
            result_buffer,
            _np.int32(dual_to_range.global_dof_count),
            _np.int32(domain.global_dof_count),
            _np.uint8(domain.grid != dual_to_range.grid),
        ]

    else:

        buffers = [
            test_grid_buffer,
            trial_grid_buffer,
            test_connectivity,
            trial_connectivity,
            test_local2global,
            trial_local2global,
            test_multipliers,
            trial_multipliers,
            quad_points_buffer,
            quad_weights_buffer,
            result_buffer,
            _np.int32(dual_to_range.global_dof_count),
            _np.int32(domain.global_dof_count),
            _np.uint8(domain.grid != dual_to_range.grid),
        ]

    return buffers
=======
        _np.add.at(result, (rows, cols), values)

    return result


# @_timeit
# def assemble_dense(
# domain,
# dual_to_range,
# parameters,
# operator_descriptor,
# numba_assembly_function_regular,
# numba_kernel_function_regular,
# numba_assembly_function_singular,
# numba_kernel_function_singular,
# ):
# """
# Really assemble the operator.
# Assembles the complete operator (near-field and far-field)
# Returns a dense matrix.
# """
# from bempp.api.integration.triangle_gauss import rule as regular_rule
# from bempp.api import log
# from bempp.core.numba.singular_assembler import assemble_singular_part
# from bempp.api.utils.helpers import get_type
# import bempp.api

# order = parameters.quadrature.regular
# quad_points, quad_weights = regular_rule(order)

# test_indices, test_color_indexptr = dual_to_range.get_elements_by_color()
# trial_indices, trial_color_indexptr = domain.get_elements_by_color()
# number_of_test_colors = len(test_color_indexptr) - 1
# number_of_trial_colors = len(trial_color_indexptr) - 1

# rows = dual_to_range.global_dof_count
# cols = domain.global_dof_count

# nshape_test = dual_to_range.number_of_shape_functions
# nshape_trial = domain.number_of_shape_functions

# precision = operator_descriptor.precision

# data_type = get_type(precision).real
# if operator_descriptor.is_complex:
# result_type = get_type(precision).complex
# else:
# result_type = get_type(precision).real

# result = _np.zeros((rows, cols), dtype=result_type)

# grids_identical = domain.grid == dual_to_range.grid

# dense_assembler_dispatcher(
# device_interface,
# operator_descriptor,
# domain,
# dual_to_range,


# with bempp.api.Timer(message="Start Numba dense assembler."):
# for test_color_index in range(number_of_test_colors):
# numba_assembly_function_regular(
# dual_to_range.grid.data(precision),
# domain.grid.data(precision),
# nshape_test,
# nshape_trial,
# test_indices[
# test_color_indexptr[test_color_index] : test_color_indexptr[
# 1 + test_color_index
# ]
# ],
# trial_indices,
# dual_to_range.local_multipliers.astype(data_type),
# domain.local_multipliers.astype(data_type),
# dual_to_range.local2global,
# domain.local2global,
# dual_to_range.normal_multipliers,
# domain.normal_multipliers,
# quad_points.astype(data_type),
# quad_weights.astype(data_type),
# numba_kernel_function_regular,
# _np.array(operator_descriptor.options, dtype=data_type),
# grids_identical,
# dual_to_range.shapeset.evaluate,
# domain.shapeset.evaluate,
# result,
# )

# if grids_identical:
# # Need to treat singular contribution

# trial_local2global = domain.local2global.ravel()
# test_local2global = dual_to_range.local2global.ravel()
# trial_multipliers = domain.local_multipliers.ravel()
# test_multipliers = dual_to_range.local_multipliers.ravel()

# singular_rows, singular_cols, singular_values = assemble_singular_part(
# domain.localised_space,
# dual_to_range.localised_space,
# parameters,
# operator_descriptor,
# numba_assembly_function_singular,
# numba_kernel_function_singular,
# )

# rows = test_local2global[singular_rows]
# cols = trial_local2global[singular_cols]
# values = (
# singular_values
# * trial_multipliers[singular_cols]
# * test_multipliers[singular_rows]
# )

# _np.add.at(result, (rows, cols), values)

# return result
>>>>>>> 9e93528d
<|MERGE_RESOLUTION|>--- conflicted
+++ resolved
@@ -19,9 +19,6 @@
         from bempp.api.assembly.discrete_boundary_operator import DenseDiscreteBoundaryOperator
         from bempp.api.utils.helpers import promote_to_double_precision
 
-<<<<<<< HEAD
-        # Check if we can use the simple assember
-=======
         if (
             self.domain.requires_dof_transformation
             or self.dual_to_range.requires_dof_transformation
@@ -29,7 +26,6 @@
             raise ValueError(
                 "Spaces that require dof transformations not supported for dense assembly."
             )
->>>>>>> 9e93528d
 
         # (
         # numba_assembly_function_regular,
@@ -92,80 +88,6 @@
 
     if grids_identical:
 
-<<<<<<< HEAD
-    if use_collocation:
-        collocation_string = '_collocation'
-    else:
-        collocation_string = ''
-
-    vec_extension, vec_length = kernel_helpers.get_vectorization_information(
-        device_interface, precision
-    )
-
-    log(
-        "Regular kernel vector length: {0} ({1} precision)".format(
-            vec_length, precision
-        ), "debug"
-    )
-
-    main_source = _cl_helpers.kernel_source_from_identifier(
-        source_name + collocation_string + "_regular" + vec_extension, options
-    )
-
-    remainder_source = _cl_helpers.kernel_source_from_identifier(
-        source_name + collocation_string + "_regular_novec", options
-    )
-
-    main_kernel = _cl_helpers.Kernel(main_source, device_interface.context, precision)
-    remainder_kernel = _cl_helpers.Kernel(
-        remainder_source, device_interface.context, precision
-    )
-
-    # Now process the elements according to the given
-    # coloring in test/domain space.
-
-    test_indices, test_color_indexptr = dual_to_range.get_elements_by_color()
-    trial_indices, trial_color_indexptr = domain.get_elements_by_color()
-
-    test_indices_buffer = _cl_helpers.DeviceBuffer.from_array(
-        test_indices, device_interface, dtype=_np.uint32, access_mode="read_only"
-    )
-    trial_indices_buffer = _cl_helpers.DeviceBuffer.from_array(
-        trial_indices, device_interface, dtype=_np.uint32, access_mode="read_only"
-    )
-
-    test_normal_signs_buffer = _cl_helpers.DeviceBuffer.from_array(
-        dual_to_range.normal_multipliers,
-        device_interface,
-        dtype=_np.int32,
-        access_mode="read_only",
-    )
-    trial_normal_signs_buffer = _cl_helpers.DeviceBuffer.from_array(
-        domain.normal_multipliers, device_interface, dtype=_np.int32, access_mode="read_only"
-    )
-
-    kernel_helpers.run_chunked_kernel(
-        main_kernel,
-        remainder_kernel,
-        device_interface,
-        vec_length,
-        [
-            test_indices_buffer,
-            trial_indices_buffer,
-            test_normal_signs_buffer,
-            trial_normal_signs_buffer,
-            *buffers,
-        ],
-        parameters,
-        chunks=(test_color_indexptr, trial_color_indexptr),
-    )
-    # log("Regular kernel runtime [ms]: {0}".format(runtime), "timing")
-
-    regular_result = buffers[-4].get_host_copy(device_interface)
-
-    if domain.grid == dual_to_range.grid:
-=======
->>>>>>> 9e93528d
         trial_local2global = domain.local2global.ravel()
         test_local2global = dual_to_range.local2global.ravel()
         trial_multipliers = domain.local_multipliers.ravel()
@@ -187,155 +109,6 @@
             * test_multipliers[singular_rows]
         )
 
-<<<<<<< HEAD
-        _np.add.at(regular_result, (rows, cols), values)
-
-    return regular_result
-
-
-def _prepare_buffers(
-    domain,
-    dual_to_range,
-    quad_points,
-    quad_weights,
-    complex_kernel,
-    device_interface,
-    precision,
-    use_collocation,
-):
-    """Prepare kernel buffers."""
-
-    trial_grid = domain.grid
-    test_grid = dual_to_range.grid
-
-    shape = (dual_to_range.global_dof_count, domain.global_dof_count)
-
-    dtype = _cl_helpers.get_type(precision).real
-
-    if complex_kernel:
-        result_type = _cl_helpers.get_type(precision).complex
-    else:
-        result_type = _cl_helpers.get_type(precision).real
-
-    quad_points_buffer = _cl_helpers.DeviceBuffer.from_array(
-        quad_points, device_interface, dtype=dtype, access_mode="read_only", order="F"
-    )
-
-    quad_weights_buffer = _cl_helpers.DeviceBuffer.from_array(
-        quad_weights, device_interface, dtype=dtype, access_mode="read_only", order="F"
-    )
-
-    test_connectivity = _cl_helpers.DeviceBuffer.from_array(
-        dual_to_range.grid.elements,
-        device_interface,
-        dtype=_np.uint32,
-        access_mode="read_only",
-        order="F",
-    )
-
-    trial_connectivity = _cl_helpers.DeviceBuffer.from_array(
-        domain.grid.elements,
-        device_interface,
-        dtype=_np.uint32,
-        access_mode="read_only",
-        order="F",
-    )
-
-    test_local2global = _cl_helpers.DeviceBuffer.from_array(
-        dual_to_range.local2global,
-        device_interface,
-        dtype=_np.uint32,
-        access_mode="read_only",
-        order="C",
-    )
-
-    trial_local2global = _cl_helpers.DeviceBuffer.from_array(
-        domain.local2global,
-        device_interface,
-        dtype=_np.uint32,
-        access_mode="read_only",
-        order="C",
-    )
-
-    test_multipliers = _cl_helpers.DeviceBuffer.from_array(
-        dual_to_range.local_multipliers,
-        device_interface,
-        dtype=dtype,
-        access_mode="read_only",
-        order="C",
-    )
-
-    trial_multipliers = _cl_helpers.DeviceBuffer.from_array(
-        domain.local_multipliers,
-        device_interface,
-        dtype=dtype,
-        access_mode="read_only",
-        order="C",
-    )
-
-    if use_collocation:
-
-        collocation_points = _cl_helpers.DeviceBuffer.from_array(
-            dual_to_range.collocation_points,
-            device_interface,
-            dtype=dtype,
-            access_mode="read_only",
-            order="F"
-        )
-
-    test_grid_buffer = test_grid.push_to_device(device_interface, precision).buffer
-    trial_grid_buffer = trial_grid.push_to_device(device_interface, precision).buffer
-
-    result_buffer = _cl_helpers.DeviceBuffer(
-        shape,
-        result_type,
-        device_interface.context,
-        access_mode="read_write",
-        order="C",
-    )
-    result_buffer.set_zero(device_interface)
-
-    if use_collocation:
-
-        buffers = [
-            test_grid_buffer,
-            trial_grid_buffer,
-            test_connectivity,
-            trial_connectivity,
-            test_local2global,
-            trial_local2global,
-            test_multipliers,
-            trial_multipliers,
-            quad_points_buffer,
-            quad_weights_buffer,
-            collocation_points,
-            result_buffer,
-            _np.int32(dual_to_range.global_dof_count),
-            _np.int32(domain.global_dof_count),
-            _np.uint8(domain.grid != dual_to_range.grid),
-        ]
-
-    else:
-
-        buffers = [
-            test_grid_buffer,
-            trial_grid_buffer,
-            test_connectivity,
-            trial_connectivity,
-            test_local2global,
-            trial_local2global,
-            test_multipliers,
-            trial_multipliers,
-            quad_points_buffer,
-            quad_weights_buffer,
-            result_buffer,
-            _np.int32(dual_to_range.global_dof_count),
-            _np.int32(domain.global_dof_count),
-            _np.uint8(domain.grid != dual_to_range.grid),
-        ]
-
-    return buffers
-=======
         _np.add.at(result, (rows, cols), values)
 
     return result
@@ -452,5 +225,4 @@
 
 # _np.add.at(result, (rows, cols), values)
 
-# return result
->>>>>>> 9e93528d
+# return result